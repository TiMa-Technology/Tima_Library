/**
 * 進行頁面跳轉。
<<<<<<< HEAD
 *
=======
 * 
>>>>>>> e4caf689
 * @param {string} url - 目標網址。
 * @param {Object} [options] - 跳轉選項。
 * @param {number} [options.delay=0] - 延遲跳轉的毫秒數。
 * @param {boolean} [options.newTab=false] - 是否在新視窗開啟。
 * @param {boolean} [options.replace=false] - 是否使用 location.replace()，不保留瀏覽紀錄。
 * @example
 * redirect("https://www.google.com");
 * redirect("https://www.google.com", { delay: 1000 });
 * redirect("https://www.google.com", { newTab: true });
 * redirect("/login", { replace: true });
 */
export function redirect(url, options = {}) {
  if (typeof url !== "string" || url.trim() === "") {
    console.error("redirect: 無效的 URL。");
    return;
  }

<<<<<<< HEAD
  const { delay = 0, newTab = false, replace = false } = options;
=======
  const {
    delay = 0,
    newTab = false,
    replace = false,
  } = options;
>>>>>>> e4caf689

  const doRedirect = () => {
    if (newTab) {
      window.open(url, "_blank");
    } else if (replace) {
      window.location.replace(url);
    } else {
      window.location.href = url;
    }
  };

  if (delay > 0) {
    setTimeout(doRedirect, delay);
  } else {
    doRedirect();
  }
}


/**
 * 返回上一頁。
 * @example
 * goBack();
 */
export function goBack() {
  window.history.back();
}

/**
 * 獲取 URL 參數 QueryString 的 key
 * @param {string} key - 參數名稱
 * @returns {string} 參數值
 * @example
 * // https://www.google.com?key=value
 * getQueryParam("key") // value
 */
export function getQueryParam(key) {
  return new URLSearchParams(window.location.search).get(key);
}

/**
 * 移除 URL 中的指定參數。
 * @param {string} url - 目標網址。
 * @param {string} name - 要移除的參數名稱。
 * @returns {string} 移除參數後的網址。
 * @example
 * // https://www.google.com?key=value&name=test
 * removeUrlParam("https://www.google.com?key=value&name=test", "name") // "https://www.google.com?key=value"
 */
export function removeUrlParam(url, name) {
  const [base, queryString] = url.split("?");
  if (!queryString) return url;

  const params = new URLSearchParams(queryString);
  params.delete(name);

<<<<<<< HEAD
  const newQuery = params.toString();
  return newQuery ? `${base}?${newQuery}` : base;
}
=======
  const newQuery = params.toString()
  return newQuery ? `${base}?${newQuery}` : base
}

/**
 * 如果 queryString 的 `type=add`，則返回新的 `GUID`，否則返回空的 `GUID`。
 * * 需要 baseFunction/utils.js 中的 `newGuid`。
 * @param {string} param - 參數名稱。
 * @returns {string} 取得的 `GUID`。
 * @example
 * // https://www.google.com?type=add
 * getEditPageGuid("id") // "00000000-0000-0000-0000-000000000000"
 * @example
 * // https://www.google.com?type=edit&id=123
 * getEditPageGuid("id") // "123"
 */
export function getEditPageGuid(param) {
  const queryType = getQueryString("type")
  let paramValue = ""
  if (queryType === "add") {
    paramValue = newGuid()
  } else if (queryType === "edit") {
    paramValue = getQueryString(param)
  }
  return paramValue
}
>>>>>>> e4caf689
<|MERGE_RESOLUTION|>--- conflicted
+++ resolved
@@ -1,10 +1,5 @@
 /**
  * 進行頁面跳轉。
-<<<<<<< HEAD
- *
-=======
- * 
->>>>>>> e4caf689
  * @param {string} url - 目標網址。
  * @param {Object} [options] - 跳轉選項。
  * @param {number} [options.delay=0] - 延遲跳轉的毫秒數。
@@ -22,15 +17,11 @@
     return;
   }
 
-<<<<<<< HEAD
-  const { delay = 0, newTab = false, replace = false } = options;
-=======
   const {
     delay = 0,
     newTab = false,
     replace = false,
   } = options;
->>>>>>> e4caf689
 
   const doRedirect = () => {
     if (newTab) {
@@ -57,65 +48,4 @@
  */
 export function goBack() {
   window.history.back();
-}
-
-/**
- * 獲取 URL 參數 QueryString 的 key
- * @param {string} key - 參數名稱
- * @returns {string} 參數值
- * @example
- * // https://www.google.com?key=value
- * getQueryParam("key") // value
- */
-export function getQueryParam(key) {
-  return new URLSearchParams(window.location.search).get(key);
-}
-
-/**
- * 移除 URL 中的指定參數。
- * @param {string} url - 目標網址。
- * @param {string} name - 要移除的參數名稱。
- * @returns {string} 移除參數後的網址。
- * @example
- * // https://www.google.com?key=value&name=test
- * removeUrlParam("https://www.google.com?key=value&name=test", "name") // "https://www.google.com?key=value"
- */
-export function removeUrlParam(url, name) {
-  const [base, queryString] = url.split("?");
-  if (!queryString) return url;
-
-  const params = new URLSearchParams(queryString);
-  params.delete(name);
-
-<<<<<<< HEAD
-  const newQuery = params.toString();
-  return newQuery ? `${base}?${newQuery}` : base;
-}
-=======
-  const newQuery = params.toString()
-  return newQuery ? `${base}?${newQuery}` : base
-}
-
-/**
- * 如果 queryString 的 `type=add`，則返回新的 `GUID`，否則返回空的 `GUID`。
- * * 需要 baseFunction/utils.js 中的 `newGuid`。
- * @param {string} param - 參數名稱。
- * @returns {string} 取得的 `GUID`。
- * @example
- * // https://www.google.com?type=add
- * getEditPageGuid("id") // "00000000-0000-0000-0000-000000000000"
- * @example
- * // https://www.google.com?type=edit&id=123
- * getEditPageGuid("id") // "123"
- */
-export function getEditPageGuid(param) {
-  const queryType = getQueryString("type")
-  let paramValue = ""
-  if (queryType === "add") {
-    paramValue = newGuid()
-  } else if (queryType === "edit") {
-    paramValue = getQueryString(param)
-  }
-  return paramValue
-}
->>>>>>> e4caf689
+}